--- conflicted
+++ resolved
@@ -21,19 +21,11 @@
 
 from hyperspy.io_plugins import (msa, digital_micrograph, fei, mrc, ripple,
                                  tiff, semper_unf, blockfile, dens, emd,
-<<<<<<< HEAD
-                                 protochips, edax, bruker, empad)
+                                 protochips, edax, bruker, hspy, image, empad)
 
 
 io_plugins = [msa, digital_micrograph, fei, mrc, ripple, tiff, semper_unf,
-              blockfile, dens, emd, protochips, edax, bruker, empad]
-=======
-                                 protochips, edax, bruker, hspy, image)
-
-
-io_plugins = [msa, digital_micrograph, fei, mrc, ripple, tiff, semper_unf,
-              blockfile, dens, emd, protochips, edax, bruker, hspy, emd, image]
->>>>>>> 8f837be6
+              blockfile, dens, emd, protochips, edax, bruker, hspy, emd, image, empad]
 
 
 _logger = logging.getLogger(__name__)
