--- conflicted
+++ resolved
@@ -102,422 +102,9 @@
 default_version = Version(version)
 
 
-<<<<<<< HEAD
 def get_signal_chunks(shape,
                       dtype,
                       signal_axes=None):
-=======
-def get_hspy_format_version(f):
-    if "file_format_version" in f.attrs:
-        version = f.attrs["file_format_version"]
-        if isinstance(version, bytes):
-            version = version.decode()
-        if isinstance(version, float):
-            version = str(round(version, 2))
-    elif "Experiments" in f:
-        # Chances are that this is a HSpy hdf5 file version 1.0
-        version = "1.0"
-    elif "Analysis" in f:
-        # Starting version 2.0 we have "Analysis" field as well
-        version = "2.0"
-    else:
-        raise IOError(not_valid_format)
-    return Version(version)
-
-
-def file_reader(filename, backing_store=False,
-                lazy=False, **kwds):
-    """Read data from hdf5 files saved with the hyperspy hdf5 format specification
-
-    Parameters
-    ----------
-    filename: str
-    lazy: bool
-        Load image lazily using dask
-    **kwds, optional
-    """
-    try:
-        # in case blosc compression is used
-        import hdf5plugin
-    except ImportError:
-        pass
-    mode = kwds.pop('mode', 'r')
-    f = h5py.File(filename, mode=mode, **kwds)
-    # Getting the format version here also checks if it is a valid HSpy
-    # hdf5 file, so the following two lines must not be deleted or moved
-    # elsewhere.
-    global current_file_version
-    current_file_version = get_hspy_format_version(f)
-    global default_version
-    if current_file_version > default_version:
-        warnings.warn(
-            "This file was written using a newer version of the "
-            "HyperSpy hdf5 file format. I will attempt to load it, but, "
-            "if I fail, it is likely that I will be more successful at "
-            "this and other tasks if you upgrade me.")
-
-    models_with_signals = []
-    standalone_models = []
-    if 'Analysis/models' in f:
-        try:
-            m_gr = f.require_group('Analysis/models')
-            for model_name in m_gr:
-                if '_signal' in m_gr[model_name].attrs:
-                    key = m_gr[model_name].attrs['_signal']
-                    # del m_gr[model_name].attrs['_signal']
-                    res = hdfgroup2dict(
-                        m_gr[model_name],
-                        lazy=lazy)
-                    del res['_signal']
-                    models_with_signals.append((key, {model_name: res}))
-                else:
-                    standalone_models.append(
-                        {model_name: hdfgroup2dict(
-                            m_gr[model_name], lazy=lazy)})
-        except TypeError:
-            raise IOError(not_valid_format)
-
-    experiments = []
-    exp_dict_list = []
-    if 'Experiments' in f:
-        for ds in f['Experiments']:
-            if isinstance(f['Experiments'][ds], h5py.Group):
-                if 'data' in f['Experiments'][ds]:
-                    experiments.append(ds)
-        # Parse the file
-        for experiment in experiments:
-            exg = f['Experiments'][experiment]
-            exp = hdfgroup2signaldict(exg, lazy)
-            # assign correct models, if found:
-            _tmp = {}
-            for (key, _dict) in reversed(models_with_signals):
-                if key == exg.name:
-                    _tmp.update(_dict)
-                    models_with_signals.remove((key, _dict))
-            exp['models'] = _tmp
-
-            exp_dict_list.append(exp)
-
-    for _, m in models_with_signals:
-        standalone_models.append(m)
-
-    exp_dict_list.extend(standalone_models)
-    if not len(exp_dict_list):
-        raise IOError('This is not a valid HyperSpy HDF5 file. '
-                      'You can still load the data using a hdf5 reader, '
-                      'e.g. h5py, and manually create a Signal. '
-                      'Please, refer to the User Guide for details')
-    if not lazy:
-        f.close()
-    return exp_dict_list
-
-
-def hdfgroup2signaldict(group, lazy=False):
-    global current_file_version
-    global default_version
-    if current_file_version < Version("1.2"):
-        metadata = "mapped_parameters"
-        original_metadata = "original_parameters"
-    else:
-        metadata = "metadata"
-        original_metadata = "original_metadata"
-
-    exp = {'metadata': hdfgroup2dict(
-        group[metadata], lazy=lazy),
-        'original_metadata': hdfgroup2dict(
-            group[original_metadata], lazy=lazy),
-        'attributes': {}
-    }
-    if "package" in group.attrs:
-        # HyperSpy version is >= 1.5
-        exp["package"] = group.attrs["package"]
-        exp["package_version"] = group.attrs["package_version"]
-    else:
-        # Prior to v1.4 we didn't store the package information. Since there
-        # were already external package we cannot assume any package provider so
-        # we leave this empty.
-        exp["package"] = ""
-        exp["package_version"] = ""
-
-    data = group['data']
-    if lazy:
-        data = da.from_array(data, chunks=data.chunks)
-        exp['attributes']['_lazy'] = True
-    else:
-        data = np.asanyarray(data)
-    exp['data'] = data
-    axes = []
-    for i in range(len(exp['data'].shape)):
-        try:
-            axes.append(hdfgroup2dict(group['axis-%i' % i]))
-            axis = axes[-1]
-            for key, item in axis.items():
-                if isinstance(item, np.bool_):
-                    axis[key] = bool(item)
-                else:
-                    axis[key] = ensure_unicode(item)
-        except KeyError:
-            break
-    if len(axes) != len(exp['data'].shape):  # broke from the previous loop
-        try:
-            axes = [i for k, i in sorted(iter(hdfgroup2dict(
-                group['_list_' + str(len(exp['data'].shape)) + '_axes'],
-                lazy=lazy).items()))]
-        except KeyError:
-            raise IOError(not_valid_format)
-    exp['axes'] = axes
-    if 'learning_results' in group.keys():
-        exp['attributes']['learning_results'] = \
-            hdfgroup2dict(
-                group['learning_results'],
-                lazy=lazy)
-    if 'peak_learning_results' in group.keys():
-        exp['attributes']['peak_learning_results'] = \
-            hdfgroup2dict(
-                group['peak_learning_results'],
-                lazy=lazy)
-
-    # If the title was not defined on writing the Experiment is
-    # then called __unnamed__. The next "if" simply sets the title
-    # back to the empty string
-    if "General" in exp["metadata"] and "title" in exp["metadata"]["General"]:
-        if '__unnamed__' == exp['metadata']['General']['title']:
-            exp['metadata']["General"]['title'] = ''
-
-    if current_file_version < Version("1.1"):
-        # Load the decomposition results written with the old name,
-        # mva_results
-        if 'mva_results' in group.keys():
-            exp['attributes']['learning_results'] = hdfgroup2dict(
-                group['mva_results'], lazy=lazy)
-        if 'peak_mva_results' in group.keys():
-            exp['attributes']['peak_learning_results'] = hdfgroup2dict(
-                group['peak_mva_results'], lazy=lazy)
-        # Replace the old signal and name keys with their current names
-        if 'signal' in exp['metadata']:
-            if "Signal" not in exp["metadata"]:
-                exp["metadata"]["Signal"] = {}
-            exp['metadata']["Signal"]['signal_type'] = \
-                exp['metadata']['signal']
-            del exp['metadata']['signal']
-
-        if 'name' in exp['metadata']:
-            if "General" not in exp["metadata"]:
-                exp["metadata"]["General"] = {}
-            exp['metadata']['General']['title'] = \
-                exp['metadata']['name']
-            del exp['metadata']['name']
-
-    if current_file_version < Version("1.2"):
-        if '_internal_parameters' in exp['metadata']:
-            exp['metadata']['_HyperSpy'] = \
-                exp['metadata']['_internal_parameters']
-            del exp['metadata']['_internal_parameters']
-            if 'stacking_history' in exp['metadata']['_HyperSpy']:
-                exp['metadata']['_HyperSpy']["Stacking_history"] = \
-                    exp['metadata']['_HyperSpy']['stacking_history']
-                del exp['metadata']['_HyperSpy']["stacking_history"]
-            if 'folding' in exp['metadata']['_HyperSpy']:
-                exp['metadata']['_HyperSpy']["Folding"] = \
-                    exp['metadata']['_HyperSpy']['folding']
-                del exp['metadata']['_HyperSpy']["folding"]
-        if 'Variance_estimation' in exp['metadata']:
-            if "Noise_properties" not in exp["metadata"]:
-                exp["metadata"]["Noise_properties"] = {}
-            exp['metadata']['Noise_properties']["Variance_linear_model"] = \
-                exp['metadata']['Variance_estimation']
-            del exp['metadata']['Variance_estimation']
-        if "TEM" in exp["metadata"]:
-            if "Acquisition_instrument" not in exp["metadata"]:
-                exp["metadata"]["Acquisition_instrument"] = {}
-            exp["metadata"]["Acquisition_instrument"]["TEM"] = \
-                exp["metadata"]["TEM"]
-            del exp["metadata"]["TEM"]
-            tem = exp["metadata"]["Acquisition_instrument"]["TEM"]
-            if "EELS" in tem:
-                if "dwell_time" in tem:
-                    tem["EELS"]["dwell_time"] = tem["dwell_time"]
-                    del tem["dwell_time"]
-                if "dwell_time_units" in tem:
-                    tem["EELS"]["dwell_time_units"] = tem["dwell_time_units"]
-                    del tem["dwell_time_units"]
-                if "exposure" in tem:
-                    tem["EELS"]["exposure"] = tem["exposure"]
-                    del tem["exposure"]
-                if "exposure_units" in tem:
-                    tem["EELS"]["exposure_units"] = tem["exposure_units"]
-                    del tem["exposure_units"]
-                if "Detector" not in tem:
-                    tem["Detector"] = {}
-                tem["Detector"] = tem["EELS"]
-                del tem["EELS"]
-            if "EDS" in tem:
-                if "Detector" not in tem:
-                    tem["Detector"] = {}
-                if "EDS" not in tem["Detector"]:
-                    tem["Detector"]["EDS"] = {}
-                tem["Detector"]["EDS"] = tem["EDS"]
-                del tem["EDS"]
-            del tem
-        if "SEM" in exp["metadata"]:
-            if "Acquisition_instrument" not in exp["metadata"]:
-                exp["metadata"]["Acquisition_instrument"] = {}
-            exp["metadata"]["Acquisition_instrument"]["SEM"] = \
-                exp["metadata"]["SEM"]
-            del exp["metadata"]["SEM"]
-            sem = exp["metadata"]["Acquisition_instrument"]["SEM"]
-            if "EDS" in sem:
-                if "Detector" not in sem:
-                    sem["Detector"] = {}
-                if "EDS" not in sem["Detector"]:
-                    sem["Detector"]["EDS"] = {}
-                sem["Detector"]["EDS"] = sem["EDS"]
-                del sem["EDS"]
-            del sem
-
-        if "Sample" in exp["metadata"] and "Xray_lines" in exp[
-                "metadata"]["Sample"]:
-            exp["metadata"]["Sample"]["xray_lines"] = exp[
-                "metadata"]["Sample"]["Xray_lines"]
-            del exp["metadata"]["Sample"]["Xray_lines"]
-
-        for key in ["title", "date", "time", "original_filename"]:
-            if key in exp["metadata"]:
-                if "General" not in exp["metadata"]:
-                    exp["metadata"]["General"] = {}
-                exp["metadata"]["General"][key] = exp["metadata"][key]
-                del exp["metadata"][key]
-        for key in ["record_by", "signal_origin", "signal_type"]:
-            if key in exp["metadata"]:
-                if "Signal" not in exp["metadata"]:
-                    exp["metadata"]["Signal"] = {}
-                exp["metadata"]["Signal"][key] = exp["metadata"][key]
-                del exp["metadata"][key]
-
-    if current_file_version < Version("3.0"):
-        if "Acquisition_instrument" in exp["metadata"]:
-            # Move tilt_stage to Stage.tilt_alpha
-            # Move exposure time to Detector.Camera.exposure_time
-            if "TEM" in exp["metadata"]["Acquisition_instrument"]:
-                tem = exp["metadata"]["Acquisition_instrument"]["TEM"]
-                exposure = None
-                if "tilt_stage" in tem:
-                    tem["Stage"] = {"tilt_alpha": tem["tilt_stage"]}
-                    del tem["tilt_stage"]
-                if "exposure" in tem:
-                    exposure = "exposure"
-                # Digital_micrograph plugin was parsing to 'exposure_time'
-                # instead of 'exposure': need this to be compatible with
-                # previous behaviour
-                if "exposure_time" in tem:
-                    exposure = "exposure_time"
-                if exposure is not None:
-                    if "Detector" not in tem:
-                        tem["Detector"] = {"Camera": {
-                            "exposure": tem[exposure]}}
-                    tem["Detector"]["Camera"] = {"exposure": tem[exposure]}
-                    del tem[exposure]
-            # Move tilt_stage to Stage.tilt_alpha
-            if "SEM" in exp["metadata"]["Acquisition_instrument"]:
-                sem = exp["metadata"]["Acquisition_instrument"]["SEM"]
-                if "tilt_stage" in sem:
-                    sem["Stage"] = {"tilt_alpha": sem["tilt_stage"]}
-                    del sem["tilt_stage"]
-
-    return exp
-
-
-def dict2hdfgroup(dictionary, group, **kwds):
-    "Recursive writer of dicts and signals"
-
-    from hyperspy.misc.utils import DictionaryTreeBrowser
-    from hyperspy.signal import BaseSignal
-
-    def parse_structure(key, group, value, _type, **kwds):
-        try:
-            # Here we check if there are any signals in the container, as
-            # casting a long list of signals to a numpy array takes a very long
-            # time. So we check if there are any, and save numpy the trouble
-            if np.any([isinstance(t, BaseSignal) for t in value]):
-                tmp = np.array([[0]])
-            else:
-                tmp = np.array(value)
-        except ValueError:
-            tmp = np.array([[0]])
-        if tmp.dtype == np.dtype('O') or tmp.ndim != 1:
-            dict2hdfgroup(dict(zip(
-                [str(i) for i in range(len(value))], value)),
-                group.create_group(_type + str(len(value)) + '_' + key),
-                **kwds)
-        elif tmp.dtype.type is np.unicode_:
-            if _type + key in group:
-                del group[_type + key]
-            group.create_dataset(_type + key,
-                                 tmp.shape,
-                                 dtype=h5py.special_dtype(vlen=str),
-                                 **kwds)
-            group[_type + key][:] = tmp[:]
-        else:
-            if _type + key in group:
-                del group[_type + key]
-            group.create_dataset(
-                _type + key,
-                data=tmp,
-                **kwds)
-
-    for key, value in dictionary.items():
-        if isinstance(value, dict):
-            dict2hdfgroup(value, group.create_group(key),
-                          **kwds)
-        elif isinstance(value, DictionaryTreeBrowser):
-            dict2hdfgroup(value.as_dictionary(),
-                          group.create_group(key),
-                          **kwds)
-        elif isinstance(value, BaseSignal):
-            kn = key if key.startswith('_sig_') else '_sig_' + key
-            write_signal(value, group.require_group(kn))
-        elif isinstance(value, (np.ndarray, h5py.Dataset, da.Array)):
-            overwrite_dataset(group, value, key, **kwds)
-        elif value is None:
-            group.attrs[key] = '_None_'
-        elif isinstance(value, bytes):
-            try:
-                # binary string if has any null characters (otherwise not
-                # supported by hdf5)
-                value.index(b'\x00')
-                group.attrs['_bs_' + key] = np.void(value)
-            except ValueError:
-                group.attrs[key] = value.decode()
-        elif isinstance(value, str):
-            group.attrs[key] = value
-        elif isinstance(value, AxesManager):
-            dict2hdfgroup(value.as_dictionary(),
-                          group.create_group('_hspy_AxesManager_' + key),
-                          **kwds)
-        elif isinstance(value, list):
-            if len(value):
-                parse_structure(key, group, value, '_list_', **kwds)
-            else:
-                group.attrs['_list_empty_' + key] = '_None_'
-        elif isinstance(value, tuple):
-            if len(value):
-                parse_structure(key, group, value, '_tuple_', **kwds)
-            else:
-                group.attrs['_tuple_empty_' + key] = '_None_'
-
-        elif value is Undefined:
-            continue
-        else:
-            try:
-                group.attrs[key] = value
-            except BaseException:
-                _logger.exception(
-                    "The hdf5 writer could not write the following "
-                    "information in the file: %s : %s", key, value)
-
-
-def get_signal_chunks(shape, dtype, signal_axes=None):
->>>>>>> 26ec5eee
     """Function that calculates chunks for the signal, preferably at least one
     chunk per signal space.
 
@@ -530,7 +117,7 @@
     signal_axes: {None, iterable of ints}
         the axes defining "signal space" of the dataset. If None, the default
         h5py chunking is performed.
-        """
+    """
     typesize = np.dtype(dtype).itemsize
     if signal_axes is None:
         return h5py._hl.filters.guess_chunk(shape, None, typesize)
@@ -580,7 +167,6 @@
     """
     # For saving ragged array
     if chunks is None:
-<<<<<<< HEAD
         chunks = 1
     dset = group.require_dataset(key,
                                  chunks,
@@ -596,177 +182,10 @@
         da.store(data, dset)
     elif data.flags.c_contiguous:
         dset.write_direct(data)
-=======
-        if isinstance(data, da.Array):
-            # For lazy dataset, by default, we use the current dask chunking
-            chunks = tuple([c[0] for c in data.chunks])
-        else:
-            # If signal_axes=None, use automatic h5py chunking, otherwise
-            # optimise the chunking to contain at least one signal per chunk
-            chunks = get_signal_chunks(data.shape, data.dtype, signal_axes)
-
-    if np.issubdtype(data.dtype, np.dtype('U')):
-        # Saving numpy unicode type is not supported in h5py
-        data = data.astype(np.dtype('S'))
-    if data.dtype == np.dtype('O'):
-        # For saving ragged array
-        # http://docs.h5py.org/en/stable/special.html#arbitrary-vlen-data
-        group.require_dataset(key,
-                              chunks,
-                              dtype=h5py.special_dtype(vlen=data[0].dtype),
-                              **kwds)
-        group[key][:] = data[:]
-
-    maxshape = tuple(None for _ in data.shape)
-
-    got_data = False
-    while not got_data:
-        try:
-            these_kwds = kwds.copy()
-            these_kwds.update(dict(shape=data.shape,
-                                   dtype=data.dtype,
-                                   exact=True,
-                                   maxshape=maxshape,
-                                   chunks=chunks,
-                                   shuffle=True,))
-
-            # If chunks is True, the `chunks` attribute of `dset` below
-            # contains the chunk shape guessed by h5py
-            dset = group.require_dataset(key, **these_kwds)
-            got_data = True
-        except TypeError:
-            # if the shape or dtype/etc do not match,
-            # we delete the old one and create new in the next loop run
-            del group[key]
-    if dset == data:
-        # just a reference to already created thing
-        pass
-    else:
-        _logger.info(f"Chunks used for saving: {dset.chunks}")
-        if isinstance(data, da.Array):
-            if data.chunks != dset.chunks:
-                data = data.rechunk(dset.chunks)
-            da.store(data, dset)
-        elif data.flags.c_contiguous:
-            dset.write_direct(data)
-        else:
-            dset[:] = data
-
-
-def hdfgroup2dict(group, dictionary=None, lazy=False):
-    if dictionary is None:
-        dictionary = {}
-    for key, value in group.attrs.items():
-        if isinstance(value, bytes):
-            value = value.decode()
-        if isinstance(value, (np.string_, str)):
-            if value == '_None_':
-                value = None
-        elif isinstance(value, np.bool_):
-            value = bool(value)
-        elif isinstance(value, np.ndarray) and value.dtype.char == "S":
-            # Convert strings to unicode
-            value = value.astype("U")
-            if value.dtype.str.endswith("U1"):
-                value = value.tolist()
-        # skip signals - these are handled below.
-        if key.startswith('_sig_'):
-            pass
-        elif key.startswith('_list_empty_'):
-            dictionary[key[len('_list_empty_'):]] = []
-        elif key.startswith('_tuple_empty_'):
-            dictionary[key[len('_tuple_empty_'):]] = ()
-        elif key.startswith('_bs_'):
-            dictionary[key[len('_bs_'):]] = value.tobytes()
-        # The following two elif stataments enable reading date and time from
-        # v < 2 of HyperSpy's metadata specifications
-        elif key.startswith('_datetime_date'):
-            date_iso = datetime.date(
-                *ast.literal_eval(value[value.index("("):])).isoformat()
-            dictionary[key.replace("_datetime_", "")] = date_iso
-        elif key.startswith('_datetime_time'):
-            date_iso = datetime.time(
-                *ast.literal_eval(value[value.index("("):])).isoformat()
-            dictionary[key.replace("_datetime_", "")] = date_iso
-        else:
-            dictionary[key] = value
-    if not isinstance(group, h5py.Dataset):
-        for key in group.keys():
-            if key.startswith('_sig_'):
-                from hyperspy.io import dict2signal
-                dictionary[key[len('_sig_'):]] = (
-                    dict2signal(hdfgroup2signaldict(
-                        group[key], lazy=lazy)))
-            elif isinstance(group[key], h5py.Dataset):
-                dat = group[key]
-                kn = key
-                if key.startswith("_list_"):
-                    if (h5py.check_string_dtype(dat.dtype) and
-                        hasattr(dat, 'asstr')):
-                        # h5py 3.0 and newer
-                        # https://docs.h5py.org/en/3.0.0/strings.html
-                        dat = dat.asstr()[:]
-                    ans = np.array(dat)
-                    ans = ans.tolist()
-                    kn = key[6:]
-                elif key.startswith("_tuple_"):
-                    ans = np.array(dat)
-                    ans = tuple(ans.tolist())
-                    kn = key[7:]
-                elif dat.dtype.char == "S":
-                    ans = np.array(dat)
-                    try:
-                        ans = ans.astype("U")
-                    except UnicodeDecodeError:
-                        # There are some strings that must stay in binary,
-                        # for example dill pickles. This will obviously also
-                        # let "wrong" binary string fail somewhere else...
-                        pass
-                elif lazy:
-                    ans = da.from_array(dat, chunks=dat.chunks)
-                else:
-                    ans = np.array(dat)
-                dictionary[kn] = ans
-            elif key.startswith('_hspy_AxesManager_'):
-                dictionary[key[len('_hspy_AxesManager_'):]] = AxesManager(
-                    [i for k, i in sorted(iter(
-                        hdfgroup2dict(
-                            group[key], lazy=lazy).items()
-                    ))])
-            elif key.startswith('_list_'):
-                dictionary[key[7 + key[6:].find('_'):]] = \
-                    [i for k, i in sorted(iter(
-                        hdfgroup2dict(
-                            group[key], lazy=lazy).items()
-                    ))]
-            elif key.startswith('_tuple_'):
-                dictionary[key[8 + key[7:].find('_'):]] = tuple(
-                    [i for k, i in sorted(iter(
-                        hdfgroup2dict(
-                            group[key], lazy=lazy).items()
-                    ))])
-            else:
-                dictionary[key] = {}
-                hdfgroup2dict(
-                    group[key],
-                    dictionary[key],
-                    lazy=lazy)
-    return dictionary
-
-
-def write_signal(signal, group, **kwds):
-    "Writes a hyperspy signal to a hdf5 group"
-
-    group.attrs.update(get_object_package_info(signal))
-    if default_version < Version("1.2"):
-        metadata = "mapped_parameters"
-        original_metadata = "original_parameters"
->>>>>>> 26ec5eee
     else:
         dset[:] = data
 
 
-<<<<<<< HEAD
 overwrite_dataset = partial(_overwrite_dataset,
                             get_signal_chunks=get_signal_chunks,
                             get_object_dset=_get_object_dset,
@@ -834,43 +253,6 @@
     if not lazy:
         f.close()
     return exp_dict_list
-=======
-    for axis in signal.axes_manager._axes:
-        axis_dict = axis.get_axis_dictionary()
-        coord_group = group.create_group(
-            'axis-%s' % axis.index_in_array)
-        dict2hdfgroup(axis_dict, coord_group, **kwds)
-    mapped_par = group.create_group(metadata)
-    metadata_dict = signal.metadata.as_dictionary()
-    overwrite_dataset(group, signal.data, 'data',
-                      signal_axes=signal.axes_manager.signal_indices_in_array,
-                      **kwds)
-    if default_version < Version("1.2"):
-        metadata_dict["_internal_parameters"] = \
-            metadata_dict.pop("_HyperSpy")
-    # Remove chunks from the kwds since it wouldn't have the same rank as the
-    # dataset and can't be used
-    kwds.pop('chunks', None)
-    dict2hdfgroup(metadata_dict, mapped_par, **kwds)
-    original_par = group.create_group(original_metadata)
-    dict2hdfgroup(signal.original_metadata.as_dictionary(), original_par,
-                  **kwds)
-    learning_results = group.create_group('learning_results')
-    dict2hdfgroup(signal.learning_results.__dict__,
-                  learning_results, **kwds)
-    if hasattr(signal, 'peak_learning_results'):
-        peak_learning_results = group.create_group(
-            'peak_learning_results')
-        dict2hdfgroup(signal.peak_learning_results.__dict__,
-                      peak_learning_results, **kwds)
-
-    if len(signal.models):
-        model_group = group.file.require_group('Analysis/models')
-        dict2hdfgroup(signal.models._models.as_dictionary(),
-                      model_group, **kwds)
-        for model in model_group.values():
-            model.attrs['_signal'] = group.name
->>>>>>> 26ec5eee
 
 
 def file_writer(filename, signal, *args, **kwds):
@@ -911,5 +293,4 @@
         except BaseException:
             raise
         finally:
-            del smd.record_by
-
+            del smd.record_by