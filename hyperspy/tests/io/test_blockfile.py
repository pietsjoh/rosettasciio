--- conflicted
+++ resolved
@@ -116,48 +116,6 @@
 )
 
 axes1 = {
-<<<<<<< HEAD
-    'axis-0': {
-        'name': 'y', 'navigate': True, 'is_binned': False, 'offset': 0.0,
-        'scale': 12.8, 'size': 3, 'units': 'nm'},
-    'axis-1': {
-        'name': 'x', 'navigate': True, 'is_binned': False, 'offset': 0.0,
-        'scale': 12.8, 'size': 2, 'units': 'nm'},
-    'axis-2': {
-        'name': 'dy', 'navigate': False, 'is_binned': False, 'offset': 0.0,
-        'scale': 0.016061676839061997, 'size': 144, 'units': 'cm'},
-    'axis-3': {
-        'name': 'dx', 'navigate': False, 'is_binned': False, 'offset': 0.0,
-        'scale': 0.016061676839061997, 'size': 144, 'units': 'cm'}}
-
-axes2 = {
-    'axis-0': {
-        'name': 'y', 'navigate': True, 'is_binned': False, 'offset': 0.0,
-        'scale': 64.0, 'size': 2, 'units': 'nm'},
-    'axis-1': {
-        'name': 'x', 'navigate': True, 'is_binned': False, 'offset': 0.0,
-        'scale': 64.0, 'size': 3, 'units': 'nm'},
-    'axis-2': {
-        'name': 'dy', 'navigate': False, 'is_binned': False, 'offset': 0.0,
-        'scale': 0.016061676839061997, 'size': 5, 'units': 'cm'},
-    'axis-3': {
-        'name': 'dx', 'navigate': False, 'is_binned': False, 'offset': 0.0,
-        'scale': 0.016061676839061997, 'size': 5, 'units': 'cm'}}
-
-axes2_converted = {
-    'axis-0': {
-        'name': 'y', 'navigate': True, 'is_binned': False, 'offset': 0.0,
-        'scale': 64.0, 'size': 2, 'units': 'nm'},
-    'axis-1': {
-        'name': 'x', 'navigate': True, 'is_binned': False, 'offset': 0.0,
-        'scale': 64.0, 'size': 3, 'units': 'nm'},
-    'axis-2': {
-        'name': 'dy', 'navigate': False, 'is_binned': False, 'offset': 0.0,
-        'scale': 160.61676839061997, 'size': 5, 'units': 'µm'},
-    'axis-3': {
-        'name': 'dx', 'navigate': False, 'is_binned': False, 'offset': 0.0,
-        'scale': 160.61676839061997, 'size': 5, 'units': 'µm'}}
-=======
     "axis-0": {
         "name": "y",
         "navigate": True,
@@ -165,6 +123,7 @@
         "scale": 12.8,
         "size": 3,
         "units": "nm",
+        "is_binned": False,
     },
     "axis-1": {
         "name": "x",
@@ -173,6 +132,7 @@
         "scale": 12.8,
         "size": 2,
         "units": "nm",
+        "is_binned": False,
     },
     "axis-2": {
         "name": "dy",
@@ -181,6 +141,7 @@
         "scale": 0.016061676839061997,
         "size": 144,
         "units": "cm",
+        "is_binned": False,
     },
     "axis-3": {
         "name": "dx",
@@ -189,6 +150,7 @@
         "scale": 0.016061676839061997,
         "size": 144,
         "units": "cm",
+        "is_binned": False,
     },
 }
 
@@ -200,6 +162,7 @@
         "scale": 64.0,
         "size": 2,
         "units": "nm",
+        "is_binned": False,
     },
     "axis-1": {
         "name": "x",
@@ -208,6 +171,7 @@
         "scale": 64.0,
         "size": 3,
         "units": "nm",
+        "is_binned": False,
     },
     "axis-2": {
         "name": "dy",
@@ -216,6 +180,7 @@
         "scale": 0.016061676839061997,
         "size": 5,
         "units": "cm",
+        "is_binned": False,
     },
     "axis-3": {
         "name": "dx",
@@ -224,6 +189,7 @@
         "scale": 0.016061676839061997,
         "size": 5,
         "units": "cm",
+        "is_binned": False,
     },
 }
 
@@ -235,6 +201,7 @@
         "scale": 64.0,
         "size": 2,
         "units": "nm",
+        "is_binned": False,
     },
     "axis-1": {
         "name": "x",
@@ -243,6 +210,7 @@
         "scale": 64.0,
         "size": 3,
         "units": "nm",
+        "is_binned": False,
     },
     "axis-2": {
         "name": "dy",
@@ -251,6 +219,7 @@
         "scale": 160.61676839061997,
         "size": 5,
         "units": "µm",
+        "is_binned": False,
     },
     "axis-3": {
         "name": "dx",
@@ -259,9 +228,9 @@
         "scale": 160.61676839061997,
         "size": 5,
         "units": "µm",
+        "is_binned": False,
     },
 }
->>>>>>> bd4262b2
 
 
 def test_load1():
